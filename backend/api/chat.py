"""Chat streaming API endpoint."""

import asyncio
import json
import logging
from typing import Any, Optional

from fastapi import APIRouter, HTTPException
from pydantic import BaseModel
from sse_starlette.sse import EventSourceResponse

from agents.title_agent import generate_chat_title
from database.models import Chat, Message, ToolCallData
from database.repositories.chat_repository import ChatRepository
from database.repositories.config_repository import ConfigRepository
from database.repositories.message_repository import MessageRepository
from services.llm_service import ChatMessage, LLMService, StreamChunk, ToolCall, llm_service
from services.mcp_service import mcp_service
from services.youtube_service import youtube_service
from utils.youtube_utils import find_youtube_urls

router = APIRouter()
logger = logging.getLogger(__name__)

chat_repo = ChatRepository()
message_repo = MessageRepository()
config_repo = ConfigRepository()

# Track active streams for cancellation
active_streams: dict[str, asyncio.Event] = {}


class ChatStreamRequest(BaseModel):
    """Request body for streaming chat."""

    message: str
    conversation_id: Optional[str] = None
    temperature: float = 0.7
    include_transcript: bool = True
    # Optional per-chat model override
    provider: Optional[str] = None
    model: Optional[str] = None
    # Stream ID for cancellation support
    stream_id: Optional[str] = None


class CancelStreamRequest(BaseModel):
    """Request body for cancelling a stream."""

    stream_id: str


def get_llm_service_for_chat(chat: Optional[Chat]) -> LLMService:
    """Get the appropriate LLM service for a chat.

    If the chat has a custom model/provider set, create a new service with those settings.
    Otherwise, return the global llm_service.
    """
    if chat and chat.provider and chat.model:
        # Get provider credentials
        provider = config_repo.get_llm_provider_for_use(chat.provider)
        if provider:
            return LLMService(
                base_url=provider.base_url,
                api_key=provider.api_key,
                model=chat.model,
            )
    # Fall back to global service
    return llm_service


async def stream_chat_response(
    message: str,
    conversation_id: Optional[str],
    temperature: float,
    include_transcript: bool,
    stream_id: Optional[str] = None,
):
    """Generate streaming chat response."""
    # Set up cancellation event
    cancel_event = asyncio.Event()
    if stream_id:
        active_streams[stream_id] = cancel_event

    try:
        # Check for YouTube URLs in the message
        youtube_urls = find_youtube_urls(message)
        video_id = None
        transcript = None
        artifact_type = None
        artifact_data = None
        is_first_message = False

        if youtube_urls:
            video_info = youtube_urls[0]
            video_id = video_info["video_id"]
            artifact_type = "youtube"
            artifact_data = {"video_id": video_id, "url": video_info["url"]}

            # Notify frontend about YouTube detection
            yield {
                "event": "message",
                "data": json.dumps({
                    "type": "youtube_detected",
                    "video_id": video_id,
                    "url": video_info["url"],
                }),
            }

            # Notify frontend that we're loading transcript
            if include_transcript:
                yield {
                    "event": "message",
                    "data": json.dumps({
                        "type": "transcript_loading",
                        "video_id": video_id,
                    }),
                }

                # Fetch transcript - this must complete before LLM starts
                result = youtube_service.get_transcript(video_id)
                if result.success:
                    transcript = result.transcript
                    artifact_data["transcript_available"] = True
                    yield {
                        "event": "message",
                        "data": json.dumps({
                            "type": "transcript_status",
                            "success": True,
                            "video_id": video_id,
                            "language": transcript.language_code if transcript else None,
                            "segment_count": len(transcript.segments) if transcript else 0,
                        }),
                    }
                else:
                    artifact_data["transcript_available"] = False
                    artifact_data["transcript_error"] = result.error_message
                    yield {
                        "event": "message",
                        "data": json.dumps({
                            "type": "transcript_status",
                            "success": False,
                            "video_id": video_id,
                            "error_type": result.error_type,
                            "error_message": result.error_message,
                        }),
                    }

        # Create or get chat
        if conversation_id:
            chat = chat_repo.get_by_id(conversation_id)
            if not chat:
                # Create new chat with a temporary title
                chat = Chat(id=conversation_id, title="New Chat")
                chat = chat_repo.create(chat)
                is_first_message = True
        else:
            chat = Chat(title="New Chat")
            chat = chat_repo.create(chat)
            conversation_id = chat.id
            is_first_message = True

        # Save user message
        user_message = Message(
            chat_id=conversation_id,
            role="user",
            content=message,
            artifact_type=artifact_type,
            artifact_data=artifact_data,
        )
        message_repo.create(user_message)

        # Check if this is really the first message
        if not is_first_message:
            is_first_message = message_repo.count_by_chat_id(conversation_id) == 1

        # Build context messages
        context_messages = []

        # System message with context
        system_content = """You are Local Mind, a helpful AI assistant.

You are a general-purpose conversational AI that can:
- Have natural conversations on any topic
- Answer questions and provide information
- Help with tasks, explanations, and problem-solving
- Analyze YouTube video content when users share video URLs

For normal conversations:
- Respond naturally and helpfully
- Match the tone of the conversation (casual greetings get casual responses)
- Keep responses concise and focused

For YouTube URLs (only when user shares a video link):
- Provide a well-structured SUMMARY with key points, NOT the raw transcript
- Use sections like: **Overview**, **Key Points**, **Main Topics**, **Takeaways**
- Reference specific timestamps when relevant (format: [MM:SS])
- Extract insights, don't just repeat what was said

IMPORTANT: Be friendly and conversational. Use markdown formatting for readability."""

        if transcript:
            # Include transcript in context - the transcript is now available
            transcript_text = transcript.full_text
            if len(transcript_text) > 8000:
                transcript_text = transcript_text[:8000] + "... [transcript truncated]"
            system_content += f"""

The user is viewing a YouTube video (ID: {video_id}).

TRANSCRIPT (for your reference only - DO NOT output this verbatim):
---
{transcript_text}
---

Based on this transcript, provide a helpful, structured response. If this is the first message about this video, give a comprehensive summary with key points and main topics discussed."""
        elif youtube_urls and not transcript:
            system_content += f"\n\nThe user shared a YouTube video (ID: {video_id}) but the transcript could not be extracted. Let them know you can't access the video content."

        context_messages.append(ChatMessage(role="system", content=system_content))

        # Add recent conversation history (only from current chat, not other chats)
        recent_messages = message_repo.get_recent_by_chat_id(conversation_id, limit=10)
        for msg in recent_messages:
            if msg.id != user_message.id:  # Don't duplicate the current message
                context_messages.append(ChatMessage(role=msg.role, content=msg.content))

        # Add current message
        context_messages.append(ChatMessage(role="user", content=message))

        # Get the appropriate LLM service for this chat (may be per-chat model)
        chat_llm_service = get_llm_service_for_chat(chat)

        # Fetch MCP tools from enabled servers
        mcp_tools: list[dict[str, Any]] = []
        tool_to_server: dict[str, str] = {}
        try:
            mcp_tools, tool_to_server = await mcp_service.get_all_tools_as_openai_format()
            if mcp_tools:
                logger.info(f"Loaded {len(mcp_tools)} MCP tools for chat")
<<<<<<< HEAD
                for tool in mcp_tools:
                    logger.debug(f"  Tool: {tool['function']['name']}")
        except Exception as e:
            logger.warning(f"Failed to load MCP tools: {e}")

        # Add tool descriptions to system prompt so LLM knows about available tools
        if mcp_tools:
            tool_descriptions = []
            for tool in mcp_tools:
                # Remove server prefix for cleaner display (e.g., "Time__get_current_time" -> "get_current_time")
                full_name = tool["function"]["name"]
                display_name = full_name.split("__")[-1] if "__" in full_name else full_name
                desc = tool["function"].get("description", "No description")
                tool_descriptions.append(f"- **{display_name}**: {desc}")

            tools_section = f"""

## Available Tools
You have access to the following tools. Use them when you need real-time or accurate information:

{chr(10).join(tool_descriptions)}

**IMPORTANT TOOL USAGE RULES**:
1. When asked about current time, dates, web searches, or other real-time information, call the appropriate tool ONCE.
2. After receiving a tool result, IMMEDIATELY use that result to formulate your response. Do NOT call the same tool again.
3. Each tool call gives you accurate, real-time data. Trust the result and respond to the user.
4. If a tool returns an error, explain the issue to the user instead of retrying."""

            # Update the system message to include tools
            context_messages[0] = ChatMessage(
                role="system",
                content=context_messages[0].content + tools_section
            )

=======
        except Exception as e:
            logger.warning(f"Failed to load MCP tools: {e}")

>>>>>>> 60b9b106
        # Notify frontend that LLM is starting
        tool_names = [t["function"]["name"] for t in mcp_tools] if mcp_tools else []
        yield {
            "event": "message",
            "data": json.dumps({
                "type": "llm_starting",
                "model": chat_llm_service.model,
                "provider": chat.provider if chat else None,
                "tools_available": len(mcp_tools),
<<<<<<< HEAD
                "tool_names": tool_names,  # Debug: show which tools are available
=======
>>>>>>> 60b9b106
            }),
        }

        # Stream LLM response with tool execution loop
        full_response = ""
        all_tool_calls: list[dict[str, Any]] = []  # Track all tool calls for this response

        try:
<<<<<<< HEAD
            # Single pass - either stream content OR execute tools (not both in a loop)
            pending_tool_calls: list[ToolCall] = []

            # Stream the LLM response
            for chunk in chat_llm_service.chat_stream(
                context_messages,
                temperature=temperature,
                tools=mcp_tools if mcp_tools else None,
            ):
                # Check for cancellation
                if cancel_event.is_set():
                    yield {
                        "event": "message",
                        "data": json.dumps({
                            "type": "cancelled",
                            "message": "Stream cancelled by user",
                        }),
                    }
                    return

                if chunk.type == "content" and chunk.content:
                    full_response += chunk.content
                    yield {
                        "event": "message",
                        "data": json.dumps({
                            "type": "content",
                            "content": chunk.content,
                        }),
                    }
                elif chunk.type == "tool_call" and chunk.tool_call:
                    pending_tool_calls.append(chunk.tool_call)
                elif chunk.type == "done":
                    break

            # Execute any tool calls that were requested
            if pending_tool_calls:
                # Check for cancellation before tool execution
                if cancel_event.is_set():
                    yield {
                        "event": "message",
                        "data": json.dumps({
                            "type": "cancelled",
                            "message": "Stream cancelled by user",
                        }),
                    }
                    return

                tool_results_for_response: list[str] = []

                for tool_call in pending_tool_calls:
                    # Check for cancellation before each tool
                    if cancel_event.is_set():
                        yield {
                            "event": "message",
                            "data": json.dumps({
                                "type": "cancelled",
                                "message": "Stream cancelled by user",
                            }),
                        }
                        return

=======
            # Tool execution loop - may run multiple times if LLM calls tools
            max_tool_iterations = 10  # Prevent infinite loops
            iteration = 0

            while iteration < max_tool_iterations:
                iteration += 1
                pending_tool_calls: list[ToolCall] = []
                iteration_content = ""

                # Stream the LLM response
                for chunk in chat_llm_service.chat_stream(
                    context_messages,
                    temperature=temperature,
                    tools=mcp_tools if mcp_tools else None,
                ):
                    if chunk.type == "content" and chunk.content:
                        iteration_content += chunk.content
                        full_response += chunk.content
                        yield {
                            "event": "message",
                            "data": json.dumps({
                                "type": "content",
                                "content": chunk.content,
                            }),
                        }
                    elif chunk.type == "tool_call" and chunk.tool_call:
                        pending_tool_calls.append(chunk.tool_call)
                    elif chunk.type == "done":
                        break

                # If no tool calls, we're done
                if not pending_tool_calls:
                    break

                # Execute tool calls
                for tool_call in pending_tool_calls:
>>>>>>> 60b9b106
                    # Parse the prefixed tool name
                    _, original_tool_name = mcp_service.parse_tool_name(tool_call.name)
                    server_id = tool_to_server.get(tool_call.name, "")

                    # Notify frontend about tool call
                    yield {
                        "event": "message",
                        "data": json.dumps({
                            "type": "tool_call",
                            "tool_call_id": tool_call.id,
                            "tool_name": original_tool_name,
                            "tool_args": tool_call.arguments,
                            "server_id": server_id,
                        }),
                    }

                    # Execute the tool
                    tool_result: Any = {"error": "Tool execution failed"}
                    try:
                        if server_id:
                            tool_result = await mcp_service.call_tool(
                                server_id, original_tool_name, tool_call.arguments
                            )
                        else:
                            tool_result = {"error": f"No server found for tool {tool_call.name}"}
                    except Exception as e:
                        logger.error(f"Tool execution error: {e}")
                        tool_result = {"error": str(e)}

                    # Notify frontend about tool result
                    yield {
                        "event": "message",
                        "data": json.dumps({
                            "type": "tool_result",
                            "tool_call_id": tool_call.id,
                            "tool_name": original_tool_name,
                            "result": tool_result,
                        }),
                    }

                    # Track tool call for the response
                    all_tool_calls.append({
                        "id": tool_call.id,
                        "name": original_tool_name,
                        "arguments": tool_call.arguments,
                        "result": tool_result,
                    })

<<<<<<< HEAD
                    # Collect result for building response
                    result_str = json.dumps(tool_result) if isinstance(tool_result, dict) else str(tool_result)
                    tool_results_for_response.append(f"Tool {original_tool_name} result: {result_str}")

                # Build context with tool results for final response
                context_messages.append(ChatMessage(
                    role="assistant",
                    content="",
                    tool_calls=[{
                        "id": tc.id,
                        "type": "function",
                        "function": {
                            "name": tc.name,
                            "arguments": json.dumps(tc.arguments),
                        },
                    } for tc in pending_tool_calls],
                ))

                # Add all tool results to context
                for i, tool_call in enumerate(pending_tool_calls):
                    result_str = json.dumps(all_tool_calls[i]["result"]) if isinstance(all_tool_calls[i]["result"], dict) else str(all_tool_calls[i]["result"])
=======
                    # Add assistant message with tool call to context
                    context_messages.append(ChatMessage(
                        role="assistant",
                        content=iteration_content or "",
                        tool_calls=[{
                            "id": tool_call.id,
                            "type": "function",
                            "function": {
                                "name": tool_call.name,
                                "arguments": json.dumps(tool_call.arguments),
                            },
                        }],
                    ))

                    # Add tool result to context
                    result_str = json.dumps(tool_result) if isinstance(tool_result, dict) else str(tool_result)
>>>>>>> 60b9b106
                    context_messages.append(ChatMessage(
                        role="tool",
                        content=result_str,
                        tool_call_id=tool_call.id,
                    ))

<<<<<<< HEAD
                # Call LLM again with tool results to generate a natural language response
                # The LLM will use the tool results to formulate a helpful answer
                logger.info("Calling LLM again with tool results to generate final response")
                for chunk in chat_llm_service.chat_stream(
                    context_messages,
                    temperature=temperature,
                    tools=None,  # Don't offer tools on the follow-up call
                ):
                    # Check for cancellation
                    if cancel_event.is_set():
                        yield {
                            "event": "message",
                            "data": json.dumps({
                                "type": "cancelled",
                                "message": "Stream cancelled by user",
                            }),
                        }
                        return

                    if chunk.type == "content" and chunk.content:
                        full_response += chunk.content
                        yield {
                            "event": "message",
                            "data": json.dumps({
                                "type": "content",
                                "content": chunk.content,
                            }),
                        }
                    elif chunk.type == "done":
                        break
=======
                # Continue loop to get LLM's response to tool results
>>>>>>> 60b9b106

        except Exception as e:
            logger.error(f"LLM streaming error: {e}")
            error_msg = str(e)
            if "connection" in error_msg.lower() or "refused" in error_msg.lower():
                yield {
                    "event": "message",
                    "data": json.dumps({
                        "type": "error",
                        "error": f"Cannot connect to LLM service. Please check that the LLM server is running at {chat_llm_service.base_url}",
                    }),
                }
            else:
                yield {
                    "event": "message",
                    "data": json.dumps({
                        "type": "error",
                        "error": f"LLM error: {error_msg}",
                    }),
                }
            return

        # Save assistant message with tool calls
        if full_response or all_tool_calls:
            # Convert tool calls to ToolCallData models
            tool_calls_data = None
            if all_tool_calls:
                tool_calls_data = [
                    ToolCallData(
                        id=tc["id"],
                        name=tc["name"],
                        arguments=tc["arguments"],
                        status="completed",
                        result=tc.get("result"),
                        error=tc.get("error"),
                    )
                    for tc in all_tool_calls
                ]

            assistant_message = Message(
                chat_id=conversation_id,
                role="assistant",
                content=full_response,
                tool_calls=tool_calls_data,
            )
            message_repo.create(assistant_message)

            # Update chat timestamp
            chat_repo.touch(conversation_id)

        # Generate title using LLM if this is the first message
        generated_title = None
        if is_first_message:
            try:
                # Run title generation in a thread pool to not block
                loop = asyncio.get_event_loop()
                generated_title = await loop.run_in_executor(
                    None, generate_chat_title, message, 50
                )
                if generated_title:
                    chat_repo.update_title(conversation_id, generated_title)
            except Exception as e:
                logger.warning(f"Failed to generate title: {e}")
                # Fall back to truncated message
                generated_title = message[:50] + ("..." if len(message) > 50 else "")
                chat_repo.update_title(conversation_id, generated_title)

        # Send done event with title if generated
        done_data = {
            "type": "done",
            "conversation_id": conversation_id,
        }
        if generated_title:
            done_data["title"] = generated_title

        yield {
            "event": "message",
            "data": json.dumps(done_data),
        }

    except Exception as e:
        logger.exception(f"Chat stream error: {e}")
        yield {
            "event": "message",
            "data": json.dumps({
                "type": "error",
                "error": str(e),
            }),
        }
    finally:
        # Clean up stream tracking
        if stream_id and stream_id in active_streams:
            del active_streams[stream_id]


@router.post("/chat/stream")
async def chat_stream(request: ChatStreamRequest):
    """Stream a chat response using Server-Sent Events."""
    return EventSourceResponse(
        stream_chat_response(
            message=request.message,
            conversation_id=request.conversation_id,
            temperature=request.temperature,
            include_transcript=request.include_transcript,
            stream_id=request.stream_id,
        ),
        media_type="text/event-stream",
    )


@router.post("/chat/cancel")
async def cancel_stream(request: CancelStreamRequest):
    """Cancel an active chat stream."""
    stream_id = request.stream_id
    if stream_id in active_streams:
        active_streams[stream_id].set()
        return {"success": True, "message": "Stream cancellation requested"}
    return {"success": False, "message": "Stream not found or already completed"}<|MERGE_RESOLUTION|>--- conflicted
+++ resolved
@@ -3,6 +3,7 @@
 import asyncio
 import json
 import logging
+from typing import Any, Optional
 from typing import Any, Optional
 
 from fastapi import APIRouter, HTTPException
@@ -14,6 +15,8 @@
 from database.repositories.chat_repository import ChatRepository
 from database.repositories.config_repository import ConfigRepository
 from database.repositories.message_repository import MessageRepository
+from services.llm_service import ChatMessage, LLMService, StreamChunk, ToolCall, llm_service
+from services.mcp_service import mcp_service
 from services.llm_service import ChatMessage, LLMService, StreamChunk, ToolCall, llm_service
 from services.mcp_service import mcp_service
 from services.youtube_service import youtube_service
@@ -238,7 +241,6 @@
             mcp_tools, tool_to_server = await mcp_service.get_all_tools_as_openai_format()
             if mcp_tools:
                 logger.info(f"Loaded {len(mcp_tools)} MCP tools for chat")
-<<<<<<< HEAD
                 for tool in mcp_tools:
                     logger.debug(f"  Tool: {tool['function']['name']}")
         except Exception as e:
@@ -273,11 +275,6 @@
                 content=context_messages[0].content + tools_section
             )
 
-=======
-        except Exception as e:
-            logger.warning(f"Failed to load MCP tools: {e}")
-
->>>>>>> 60b9b106
         # Notify frontend that LLM is starting
         tool_names = [t["function"]["name"] for t in mcp_tools] if mcp_tools else []
         yield {
@@ -287,19 +284,16 @@
                 "model": chat_llm_service.model,
                 "provider": chat.provider if chat else None,
                 "tools_available": len(mcp_tools),
-<<<<<<< HEAD
                 "tool_names": tool_names,  # Debug: show which tools are available
-=======
->>>>>>> 60b9b106
             }),
         }
 
+        # Stream LLM response with tool execution loop
         # Stream LLM response with tool execution loop
         full_response = ""
         all_tool_calls: list[dict[str, Any]] = []  # Track all tool calls for this response
 
         try:
-<<<<<<< HEAD
             # Single pass - either stream content OR execute tools (not both in a loop)
             pending_tool_calls: list[ToolCall] = []
 
@@ -361,44 +355,6 @@
                         }
                         return
 
-=======
-            # Tool execution loop - may run multiple times if LLM calls tools
-            max_tool_iterations = 10  # Prevent infinite loops
-            iteration = 0
-
-            while iteration < max_tool_iterations:
-                iteration += 1
-                pending_tool_calls: list[ToolCall] = []
-                iteration_content = ""
-
-                # Stream the LLM response
-                for chunk in chat_llm_service.chat_stream(
-                    context_messages,
-                    temperature=temperature,
-                    tools=mcp_tools if mcp_tools else None,
-                ):
-                    if chunk.type == "content" and chunk.content:
-                        iteration_content += chunk.content
-                        full_response += chunk.content
-                        yield {
-                            "event": "message",
-                            "data": json.dumps({
-                                "type": "content",
-                                "content": chunk.content,
-                            }),
-                        }
-                    elif chunk.type == "tool_call" and chunk.tool_call:
-                        pending_tool_calls.append(chunk.tool_call)
-                    elif chunk.type == "done":
-                        break
-
-                # If no tool calls, we're done
-                if not pending_tool_calls:
-                    break
-
-                # Execute tool calls
-                for tool_call in pending_tool_calls:
->>>>>>> 60b9b106
                     # Parse the prefixed tool name
                     _, original_tool_name = mcp_service.parse_tool_name(tool_call.name)
                     server_id = tool_to_server.get(tool_call.name, "")
@@ -447,7 +403,6 @@
                         "result": tool_result,
                     })
 
-<<<<<<< HEAD
                     # Collect result for building response
                     result_str = json.dumps(tool_result) if isinstance(tool_result, dict) else str(tool_result)
                     tool_results_for_response.append(f"Tool {original_tool_name} result: {result_str}")
@@ -469,31 +424,12 @@
                 # Add all tool results to context
                 for i, tool_call in enumerate(pending_tool_calls):
                     result_str = json.dumps(all_tool_calls[i]["result"]) if isinstance(all_tool_calls[i]["result"], dict) else str(all_tool_calls[i]["result"])
-=======
-                    # Add assistant message with tool call to context
-                    context_messages.append(ChatMessage(
-                        role="assistant",
-                        content=iteration_content or "",
-                        tool_calls=[{
-                            "id": tool_call.id,
-                            "type": "function",
-                            "function": {
-                                "name": tool_call.name,
-                                "arguments": json.dumps(tool_call.arguments),
-                            },
-                        }],
-                    ))
-
-                    # Add tool result to context
-                    result_str = json.dumps(tool_result) if isinstance(tool_result, dict) else str(tool_result)
->>>>>>> 60b9b106
                     context_messages.append(ChatMessage(
                         role="tool",
                         content=result_str,
                         tool_call_id=tool_call.id,
                     ))
 
-<<<<<<< HEAD
                 # Call LLM again with tool results to generate a natural language response
                 # The LLM will use the tool results to formulate a helpful answer
                 logger.info("Calling LLM again with tool results to generate final response")
@@ -524,9 +460,6 @@
                         }
                     elif chunk.type == "done":
                         break
-=======
-                # Continue loop to get LLM's response to tool results
->>>>>>> 60b9b106
 
         except Exception as e:
             logger.error(f"LLM streaming error: {e}")
