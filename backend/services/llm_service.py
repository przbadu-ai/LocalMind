"""LLM service for OpenAI-compatible endpoints."""

import json
<<<<<<< HEAD
import logging
=======
>>>>>>> 60b9b106
from typing import Any, Generator, Optional, Union

from openai import OpenAI
from pydantic import BaseModel

logger = logging.getLogger(__name__)


class ChatMessage(BaseModel):
    """A single chat message."""

    role: str
    content: str
    tool_calls: Optional[list[dict[str, Any]]] = None
    tool_call_id: Optional[str] = None


class ToolCall(BaseModel):
    """Represents a tool call from the LLM."""

    id: str
    name: str
    arguments: dict[str, Any]


class StreamChunk(BaseModel):
    """A chunk from the streaming response."""

    type: str  # "content", "tool_call", "done"
    content: Optional[str] = None
    tool_call: Optional[ToolCall] = None


# Special tokens that should be filtered from LLM output
SPECIAL_TOKENS = [
    "<|im_start|>",
    "<|im_end|>",
    "<|endoftext|>",
    "<|assistant|>",
    "<|user|>",
    "<|system|>",
]


def clean_llm_output(text: str) -> str:
    """Remove special tokens from LLM output."""
    for token in SPECIAL_TOKENS:
        text = text.replace(token, "")
    return text


def _get_llm_config_from_db() -> dict:
    """Get LLM configuration from the database (llm_providers table)."""
    try:
        from database.repositories.config_repository import ConfigRepository
        config_repo = ConfigRepository()

        # Get default provider with decrypted API key
        default_provider = config_repo.get_default_llm_provider_for_use()
        if default_provider:
            return {
                "provider": default_provider.name,
                "base_url": default_provider.base_url,
                "api_key": default_provider.api_key or "",
                "model": default_provider.model or "",
            }

        return {}
    except Exception:
        # Database might not be initialized yet
        return {}


class LLMService:
    """Service for interacting with OpenAI-compatible LLM endpoints."""

    def __init__(
        self,
        base_url: Optional[str] = None,
        api_key: Optional[str] = None,
        model: Optional[str] = None,
    ):
        # If no explicit values provided, try to load from database
        if base_url is None or api_key is None or model is None:
            db_config = _get_llm_config_from_db()
            self.base_url = base_url or db_config.get("base_url", "")
            self.api_key = api_key or db_config.get("api_key", "not-required")
            self.model = model or db_config.get("model", "")
        else:
            self.base_url = base_url
            self.api_key = api_key
            self.model = model

        # Only create client if we have a base_url
        if self.base_url:
            self.client = OpenAI(
                base_url=self.base_url,
                api_key=self.api_key or "not-required",
            )
        else:
            self.client = None

    def _ensure_client(self) -> bool:
        """Ensure the client is initialized. Returns True if ready."""
        if self.client is not None:
            return True

        # Try to reload config from database
        db_config = _get_llm_config_from_db()
        if db_config.get("base_url"):
            self.base_url = db_config.get("base_url", "")
            self.api_key = db_config.get("api_key", "not-required")
            self.model = db_config.get("model", "")
            self.client = OpenAI(
                base_url=self.base_url,
                api_key=self.api_key or "not-required",
            )
            return True

        return False

    def chat(
        self,
        messages: list[ChatMessage],
        temperature: float = 0.7,
        max_tokens: Optional[int] = None,
    ) -> str:
        """Send a chat completion request and return the response."""
        if not self._ensure_client():
            raise RuntimeError("LLM not configured. Please configure LLM settings first.")

        formatted_messages = [
            {"role": msg.role, "content": msg.content} for msg in messages
        ]

        response = self.client.chat.completions.create(
            model=self.model,
            messages=formatted_messages,
            temperature=temperature,
            max_tokens=max_tokens,
        )

        content = response.choices[0].message.content or ""
        return clean_llm_output(content)

    def chat_stream(
        self,
        messages: list[ChatMessage],
        temperature: float = 0.7,
        max_tokens: Optional[int] = None,
        tools: Optional[list[dict[str, Any]]] = None,
    ) -> Generator[StreamChunk, None, None]:
        """Send a chat completion request and stream the response.

        When tools are provided, yields StreamChunk objects that can contain
        either content or tool calls.
        """
        if not self._ensure_client():
            raise RuntimeError("LLM not configured. Please configure LLM settings first.")

        formatted_messages = []
        for msg in messages:
            formatted_msg: dict[str, Any] = {"role": msg.role, "content": msg.content}
            if msg.tool_calls:
                formatted_msg["tool_calls"] = msg.tool_calls
            if msg.tool_call_id:
                formatted_msg["tool_call_id"] = msg.tool_call_id
            formatted_messages.append(formatted_msg)

        # Build request kwargs
        request_kwargs: dict[str, Any] = {
            "model": self.model,
            "messages": formatted_messages,
            "temperature": temperature,
            "stream": True,
        }
        if max_tokens:
            request_kwargs["max_tokens"] = max_tokens
        if tools:
            request_kwargs["tools"] = tools
<<<<<<< HEAD
            request_kwargs["tool_choice"] = "auto"  # Enable automatic tool selection

        logger.info(f"LLM request: model={self.model}, tools={len(tools) if tools else 0}")
=======

>>>>>>> 60b9b106
        stream = self.client.chat.completions.create(**request_kwargs)

        # Track tool calls being accumulated during streaming
        current_tool_calls: dict[int, dict[str, Any]] = {}

        for chunk in stream:
            if not chunk.choices:
                continue

            delta = chunk.choices[0].delta

            # Handle content
            if delta.content:
                content = clean_llm_output(delta.content)
                if content:
                    yield StreamChunk(type="content", content=content)

            # Handle tool calls
            if delta.tool_calls:
                for tool_call_delta in delta.tool_calls:
                    idx = tool_call_delta.index

                    # Initialize new tool call
                    if idx not in current_tool_calls:
                        current_tool_calls[idx] = {
                            "id": "",
                            "name": "",
                            "arguments": "",
                        }

                    # Accumulate tool call data
                    if tool_call_delta.id:
                        current_tool_calls[idx]["id"] = tool_call_delta.id
                    if tool_call_delta.function:
                        if tool_call_delta.function.name:
                            current_tool_calls[idx]["name"] = tool_call_delta.function.name
                        if tool_call_delta.function.arguments:
                            current_tool_calls[idx]["arguments"] += tool_call_delta.function.arguments

            # Check for finish reason
<<<<<<< HEAD
            finish_reason = chunk.choices[0].finish_reason
            if finish_reason:
                logger.info(f"LLM finish_reason: {finish_reason}")

            if finish_reason == "tool_calls":
                # Yield all accumulated tool calls
                logger.info(f"LLM requesting {len(current_tool_calls)} tool call(s)")
=======
            if chunk.choices[0].finish_reason == "tool_calls":
                # Yield all accumulated tool calls
>>>>>>> 60b9b106
                for idx in sorted(current_tool_calls.keys()):
                    tc = current_tool_calls[idx]
                    try:
                        args = json.loads(tc["arguments"]) if tc["arguments"] else {}
                    except json.JSONDecodeError:
<<<<<<< HEAD
                        logger.warning(f"Failed to parse tool arguments: {tc['arguments']}")
                        args = {}

                    logger.info(f"  Tool call: {tc['name']} with args: {args}")
=======
                        args = {}

>>>>>>> 60b9b106
                    yield StreamChunk(
                        type="tool_call",
                        tool_call=ToolCall(
                            id=tc["id"],
                            name=tc["name"],
                            arguments=args,
                        ),
                    )
                current_tool_calls = {}

        # Signal completion
        yield StreamChunk(type="done")

    def chat_stream_simple(
        self,
        messages: list[ChatMessage],
        temperature: float = 0.7,
        max_tokens: Optional[int] = None,
    ) -> Generator[str, None, None]:
        """Simple streaming without tool support - yields content strings only."""
        for chunk in self.chat_stream(messages, temperature, max_tokens, tools=None):
            if chunk.type == "content" and chunk.content:
                yield chunk.content

    def is_available(self) -> bool:
        """Check if the LLM endpoint is available."""
        if not self._ensure_client():
            return False

        try:
            # Try to list models as a health check
            self.client.models.list()
            return True
        except Exception:
            return False

    def get_models(self) -> list[str]:
        """Get list of available models."""
        if not self._ensure_client():
            return []

        try:
            models = self.client.models.list()
            return [model.id for model in models.data]
        except Exception:
            return []

    def update_config(
        self,
        base_url: Optional[str] = None,
        api_key: Optional[str] = None,
        model: Optional[str] = None,
    ) -> None:
        """Update the LLM configuration."""
        if base_url:
            self.base_url = base_url
        if api_key:
            self.api_key = api_key
        if model:
            self.model = model

        # Recreate the client with new settings
        if self.base_url:
            self.client = OpenAI(
                base_url=self.base_url,
                api_key=self.api_key or "not-required",
            )
        else:
            self.client = None


# Global LLM service instance
llm_service = LLMService()<|MERGE_RESOLUTION|>--- conflicted
+++ resolved
@@ -1,14 +1,11 @@
 """LLM service for OpenAI-compatible endpoints."""
 
 import json
-<<<<<<< HEAD
 import logging
-=======
->>>>>>> 60b9b106
 from typing import Any, Generator, Optional, Union
 
-from openai import OpenAI
-from pydantic import BaseModel
+from openai import OpenAI # type: ignore
+from pydantic import BaseModel # type: ignore
 
 logger = logging.getLogger(__name__)
 
@@ -185,13 +182,9 @@
             request_kwargs["max_tokens"] = max_tokens
         if tools:
             request_kwargs["tools"] = tools
-<<<<<<< HEAD
             request_kwargs["tool_choice"] = "auto"  # Enable automatic tool selection
 
         logger.info(f"LLM request: model={self.model}, tools={len(tools) if tools else 0}")
-=======
-
->>>>>>> 60b9b106
         stream = self.client.chat.completions.create(**request_kwargs)
 
         # Track tool calls being accumulated during streaming
@@ -232,7 +225,6 @@
                             current_tool_calls[idx]["arguments"] += tool_call_delta.function.arguments
 
             # Check for finish reason
-<<<<<<< HEAD
             finish_reason = chunk.choices[0].finish_reason
             if finish_reason:
                 logger.info(f"LLM finish_reason: {finish_reason}")
@@ -240,24 +232,15 @@
             if finish_reason == "tool_calls":
                 # Yield all accumulated tool calls
                 logger.info(f"LLM requesting {len(current_tool_calls)} tool call(s)")
-=======
-            if chunk.choices[0].finish_reason == "tool_calls":
-                # Yield all accumulated tool calls
->>>>>>> 60b9b106
                 for idx in sorted(current_tool_calls.keys()):
                     tc = current_tool_calls[idx]
                     try:
                         args = json.loads(tc["arguments"]) if tc["arguments"] else {}
                     except json.JSONDecodeError:
-<<<<<<< HEAD
                         logger.warning(f"Failed to parse tool arguments: {tc['arguments']}")
                         args = {}
 
                     logger.info(f"  Tool call: {tc['name']} with args: {args}")
-=======
-                        args = {}
-
->>>>>>> 60b9b106
                     yield StreamChunk(
                         type="tool_call",
                         tool_call=ToolCall(
