{
  "app": {
    "name": "Local Mind",
    "version": "0.1.0",
    "description": "AI chat application with YouTube transcription and MCP support"
  },
  "backend": {
    "host": "0.0.0.0",
    "port": 52817,
    "api_base_url": "http://127.0.0.1:52817",
    "cors_origins": [
      "http://localhost:1420",
      "tauri://localhost",
      "*"
    ]
  },
  "models": {
    "embedding": {
      "default": "all-MiniLM-L6-v2",
      "options": ["all-MiniLM-L6-v2", "all-mpnet-base-v2"]
    },
    "llm": {
      "provider": "ollama",
      "default_model": "gpt-oss:latest",
      "ollama": {
        "host": "192.168.1.173",
        "port": 11434,
        "base_url": "http://192.168.1.173:11434",
        "models": ["llama3:instruct", "gpt-oss:latest", "llama2", "mistral"]
      },
      "openai": {
        "base_url": "https://api.openai.com/v1",
        "models": ["gpt-4o", "gpt-4", "gpt-3.5-turbo"]
      },
      "gemini": {
        "base_url": "https://generativelanguage.googleapis.com/v1beta/openai",
        "models": ["gemini-2.0-flash", "gemini-1.5-pro", "gemini-1.5-flash"]
      },
      "cerebras": {
        "base_url": "https://api.cerebras.ai/v1",
        "models": ["llama-4-scout-17b-16e-instruct", "llama3.1-8b", "llama3.1-70b"]
      },
      "claude": {
        "base_url": "https://api.anthropic.com/v1",
        "models": ["claude-sonnet-4-20250514", "claude-3-5-sonnet-20241022", "claude-3-opus-20240229"]
      },
      "mistral": {
        "base_url": "https://api.mistral.ai/v1",
        "models": ["mistral-large-latest", "mistral-medium-latest", "mistral-small-latest"]
      },
      "openai_compatible": {
        "base_url": "http://localhost:8080/v1",
        "models": []
      }
    }
  },
  "storage": {
    "data_dir": "./data",
    "database_path": "./data/local_mind.db"
  },
  "features": {
    "enable_youtube": true,
    "enable_mcp": true,
    "enable_offline_mode": true
  },
  "auth": {
<<<<<<< HEAD
    "enabled": true,
    "allow_signup": true
=======
    "enabled": false,
    "allow_signup": false
>>>>>>> 9f84009b
  }
}<|MERGE_RESOLUTION|>--- conflicted
+++ resolved
@@ -64,12 +64,7 @@
     "enable_offline_mode": true
   },
   "auth": {
-<<<<<<< HEAD
     "enabled": true,
-    "allow_signup": true
-=======
-    "enabled": false,
     "allow_signup": false
->>>>>>> 9f84009b
   }
 }